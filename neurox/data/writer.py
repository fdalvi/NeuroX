--- conflicted
+++ resolved
@@ -167,11 +167,7 @@
         if self.decompose_layers:
             for writer_idx, layer_idx in enumerate(self.layers):
                 self.writers[writer_idx].write_activations(
-<<<<<<< HEAD
-                    sentence_idx, extracted_words, activations[layer_idx, :, :], dtype=self.dtype
-=======
-                    sentence_idx, extracted_words, activations[[layer_idx], :, :]
->>>>>>> f6fc96b1
+                    sentence_idx, extracted_words, activations[[layer_idx], :, :], dtype=self.dtype
                 )
         else:
             self.writers[0].write_activations(
